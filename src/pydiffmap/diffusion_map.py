--- conflicted
+++ resolved
@@ -7,7 +7,7 @@
 import numpy as np
 import scipy.sparse as sps
 import scipy.sparse.linalg as spsl
-from . import kernel
+from . import kernel 
 
 
 class DiffusionMap(object):
@@ -67,27 +67,21 @@
         #if (choose_eps=='auto'):
             #self.epsilon = choose_epsilon(X)
         #compute kernel matrix
-<<<<<<< HEAD
-        #ToDo: To speed up transform(self, x), we could save instance of neigh.fit(Y) from kernel.py as
-        #a class attribute. That would require disentangling the kernel class a bit.
-        kernel_matrix = kernel.Kernel(type=self.kernel_type, epsilon = self.epsilon, k=self.k).compute(X)
-=======
         my_kernel = kernel.Kernel(type=self.kernel_type, epsilon = self.epsilon, k=self.k).fit(X)
         self.local_kernel = my_kernel
         kernel_matrix = _symmetrize_kernel_matrix(my_kernel.compute(X))
 
->>>>>>> defee8db
         #alpha normalization
         m = np.shape(X)[0]
-        q = np.array(kernel.sum(axis=1)).ravel();
+        q = np.array(sps.csr_matrix.sum(kernel_matrix, axis=1)).ravel()
         Dalpha = sps.spdiags(np.power(q,-self.alpha), 0, m, m)
         kernel_matrix = Dalpha * kernel_matrix * Dalpha
         #save kernel density estimate for later
         self.q = q
 
         #row normalization
-        row_sum = np.array(kernel.sum(axis=1)).ravel();
-        Dalpha = sps.spdiags(np.power(row_sum,-1), 0, m, m)
+        D = sps.csr_matrix.sum(kernel_matrix, axis=1).transpose()
+        Dalpha = sps.spdiags(np.power(D,-1), 0, m, m)
         P = Dalpha * kernel_matrix
         self.P = P
 
@@ -138,7 +132,7 @@
         kernel_extended = kernel_extended * Dalpha
         #left normalization
         D = sps.csr_matrix.sum(kernel_extended, axis=1).transpose()
-        Dalpha = sps.spdiags(np.power(D,-1), 0, np.shape(D)[1], np.shape(D)[1])
+        Dalpha = sps.spdiags(np.power(D,-1), 0, np.shape(D)[1], np.shape(D)[1]) 
         P = Dalpha * kernel_extended
         return P * self.evecs
 

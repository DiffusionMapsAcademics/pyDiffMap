--- conflicted
+++ resolved
@@ -25,44 +25,34 @@
         THRESH = 3.0/np.sqrt(m)
         # Setup diffusion map
         eps = 0.01
-<<<<<<< HEAD
+        mydmap = dm.DiffusionMap(n_evecs=4, epsilon=eps, alpha=1.0, k=100)
+        mydmap.fit(data)
+        test_evals = -4./eps*(mydmap.evals - 1)
+
+        # Check that relative error values are beneath tolerance.
+        errors_eval = abs((test_evals - real_evals)/real_evals)
+        total_error = np.max(errors_eval)
+        assert(total_error < THRESH)
+
+    def test_1Dstrip_evecs(self, choose_eps):
+        """
+        Test that we compute the correct eigenvectors (cosines) on a 1d strip of length 2*pi.
+        Diffusion map parameters in this test are hand-selected to give good results.
+        Eigenvector approximation will fail if epsilon is set way too small or too large (robust).
+        """
+        # Setup true values to test again.
+        # real_evecs = cos(k*x) for k in 0.5*[1 2 3 4]
+        # Setup data and accuracy threshold
+        m = 1000
+        X = 2*np.pi*np.random.rand(m)
+        data = np.array([X]).transpose()
+        THRESH = 0.3/np.sqrt(m)
+        # Setup diffusion map
+        eps = 0.01
         mydmap = dm.DiffusionMap(n_evecs=4, epsilon=eps, choose_eps=choose_eps, alpha=1.0, k=100)
         mydmap.fit_transform(data)
-#        print mydmap.epsilon, eps
-        test_evals = -4./mydmap.epsilon*(mydmap.evals - 1)
-=======
         mydmap = dm.DiffusionMap(n_evecs=4, epsilon=eps, alpha=1.0, k=100)
         mydmap.fit(data)
-        test_evals = -4./eps*(mydmap.evals - 1)
->>>>>>> f6faa010
-
-        # Check that relative error values are beneath tolerance.
-        errors_eval = abs((test_evals - real_evals)/real_evals)
-        total_error = np.max(errors_eval)
-        assert(total_error < THRESH)
-
-    def test_1Dstrip_evecs(self, choose_eps):
-        """
-        Test that we compute the correct eigenvectors (cosines) on a 1d strip of length 2*pi.
-        Diffusion map parameters in this test are hand-selected to give good results.
-        Eigenvector approximation will fail if epsilon is set way too small or too large (robust).
-        """
-        # Setup true values to test again.
-        # real_evecs = cos(k*x) for k in 0.5*[1 2 3 4]
-        # Setup data and accuracy threshold
-        m = 1000
-        X = 2*np.pi*np.random.rand(m)
-        data = np.array([X]).transpose()
-        THRESH = 0.3/np.sqrt(m)
-        # Setup diffusion map
-        eps = 0.01
-<<<<<<< HEAD
-        mydmap = dm.DiffusionMap(n_evecs=4, epsilon=eps, choose_eps=choose_eps, alpha=1.0, k=100)
-        mydmap.fit_transform(data)
-=======
-        mydmap = dm.DiffusionMap(n_evecs=4, epsilon=eps, alpha=1.0, k=100)
-        mydmap.fit(data)
->>>>>>> f6faa010
         errors_evec = []
         for k in np.arange(4):
             errors_evec.append(abs(np.corrcoef(np.cos(0.5*(k+1)*X), mydmap.evecs[:, k])[0, 1]))
@@ -89,15 +79,12 @@
         THRESH = 3.0/np.sqrt(m)
         # Setup diffusion map
         eps = 0.01
-<<<<<<< HEAD
         mydmap = dm.DiffusionMap(n_evecs=4, epsilon=eps, choose_eps=choose_eps, alpha=1.0, k=200)
         mydmap.fit_transform(data)
         test_evals = -4./mydmap.epsilon*(mydmap.evals - 1)
-=======
         mydmap = dm.DiffusionMap(n_evecs=4, epsilon=eps, alpha=1.0, k=200)
         mydmap.fit(data)
         test_evals = -4./eps*(mydmap.evals - 1)
->>>>>>> f6faa010
 
         # Check that relative error values are beneath tolerance.
         errors_eval = abs((test_evals - real_evals)/real_evals)
@@ -121,13 +108,10 @@
         THRESH = 0.3/np.sqrt(m)
         # Setup diffusion map
         eps = 0.01
-<<<<<<< HEAD
         mydmap = dm.DiffusionMap(n_evecs=4, epsilon=eps, choose_eps=choose_eps, alpha=1.0, k=200)
         mydmap.fit_transform(data)
-=======
         mydmap = dm.DiffusionMap(n_evecs=4, epsilon=eps, alpha=1.0, k=200)
         mydmap.fit(data)
->>>>>>> f6faa010
         errors_evec = []
         for k in np.arange(4):
             errors_evec.append(abs(np.corrcoef(np.cos(0.5*(k+1)*X), mydmap.evecs[:, k])[0, 1]))
@@ -282,7 +266,7 @@
 
 
 
-class TestSymmetrizationRoutine():
+class TestSymmetrization():
     test_mat = csr_matrix([[0, 2.], [0, 3.]])
 
     def test_and_symmetrization(self):
